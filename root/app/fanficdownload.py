"""AutomatedFanfic main application module.

This module serves as the primary entry point for the AutomatedFanfic application,
orchestrating a multiprocessing-based fanfiction downloading system. The application
monitors email for fanfiction URLs, processes them through site-specific workers,
and manages downloads/updates via Calibre integration with comprehensive notification
capabilities.

Key Components:
    - Command-line argument parsing for configuration and logging control
    - TOML-based configuration loading with Pydantic validation
    - ProcessManager-coordinated multiprocessing architecture
    - Site-specific URL processing queues for scalable fanfiction handling
    - Email monitoring via IMAP for automated URL ingestion
    - Calibre database integration for e-book management
    - Notification systems (Pushbullet, Apprise) for status updates
    - Graceful shutdown handling with signal management

Architecture:
    The application uses a multiprocessing design with a ProcessManager coordinating
    worker processes. Each major fanfiction site gets its own processing queue and
    worker, while email monitoring and retry handling run in separate processes.
    All processes communicate via multiprocessing queues and are managed with
    proper signal handling for Docker compatibility.

Example:
    python fanficdownload.py --config config.toml --verbose

Author: MrTyton
Repository: https://github.com/MrTyton/AutomatedFanfic
"""

import argparse
import multiprocessing as mp
import sys
import ff_logging  # Custom logging module for formatted logging

import auto_url_parsers
import calibre_info
import calibredb_utils
import ff_waiter
import notification_wrapper
import url_ingester
import url_worker
from config_models import ConfigManager, ConfigError, ConfigValidationError
from process_manager import ProcessManager

# Define the application version
<<<<<<< HEAD
__version__ = "1.23.3"
=======
__version__ = "1.24.0"
>>>>>>> 041ab9c3


def parse_arguments() -> argparse.Namespace:
    """Parses command-line arguments for the AutomatedFanfic application.

    Creates an argument parser to handle configuration file location and logging
    verbosity settings. These arguments control core application behavior including
    configuration source and logging output detail level.

    Returns:
        argparse.Namespace: Parsed command-line arguments containing:
            - config (str): Path to the TOML configuration file
            - verbose (bool): Flag to enable detailed logging output

    Example:
        >>> args = parse_arguments()
        >>> print(args.config)  # '../config.default/config.toml'
        >>> print(args.verbose)  # False (unless --verbose flag used)
    """
    parser = argparse.ArgumentParser(description="Process input arguments.")
    # Define configuration file location with default fallback
    parser.add_argument(
        "--config",
        default="../config.default/config.toml",
        help="The location of the config.toml file",
    )
    # Enable detailed logging for debugging and monitoring
    parser.add_argument(
        "--verbose",
        action="store_true",
        help="Enable verbose logging",
    )
    return parser.parse_args()


def main() -> None:
    """Main application entry point that orchestrates the fanfiction downloading process.

    Initializes the complete AutomatedFanfic workflow including configuration loading,
    process management setup, email monitoring, URL processing workers, and graceful
    shutdown handling. Uses multiprocessing architecture with coordinated worker
    processes for different fanfiction sites.

    The function creates a robust processing pipeline:
    1. Parses command-line arguments and loads configuration
    2. Initializes notification and email monitoring systems
    3. Creates site-specific processing queues for URL handling
    4. Starts coordinated worker processes under ProcessManager supervision
    5. Handles graceful shutdown via signal handling and cleanup

    Raises:
        ConfigError: If configuration file cannot be loaded or parsed.
        ConfigValidationError: If configuration values fail validation.
        SystemExit: On configuration errors or unexpected failures during startup.

    Note:
        This function runs indefinitely until interrupted by signal (SIGTERM/SIGINT)
        or manual termination. ProcessManager handles coordinated shutdown of all
        worker processes with proper cleanup and timeout handling.
    """
    args = parse_arguments()

    # Configure logging verbosity based on command-line flag
    ff_logging.set_verbose(args.verbose)

    # --- Log Version and General Configuration ---
    ff_logging.log(f"Starting AutomatedFanfic v{__version__}")
    ff_logging.log(
        "For issues and updates, please go to https://github.com/MrTyton/AutomatedFanfic"
    )
    ff_logging.log(f"Using configuration file: {args.config}")

    # Log external tool versions
    calibre_version = calibredb_utils.get_calibre_version()
    fanficfare_version = url_worker.get_fanficfare_version()
    ff_logging.log(f"Calibre version: {calibre_version}")
    ff_logging.log(f"FanFicFare version: {fanficfare_version}")

    # Load and validate configuration using the new system
    try:
        # Load TOML configuration with comprehensive validation
        config = ConfigManager.load_config(args.config)
    except ConfigError as e:
        ff_logging.log_failure(f"Configuration error: {e}")
        sys.exit(1)
    except ConfigValidationError as e:
        ff_logging.log_failure(f"Configuration validation failed: {e}")
        sys.exit(1)
    except Exception as e:
        ff_logging.log_failure(f"Unexpected error loading configuration: {e}")
        sys.exit(1)

    # --- Log Specific Configuration Details ---
    # Initialize NotificationWrapper early for comprehensive startup logging
    notification_info = notification_wrapper.NotificationWrapper(toml_path=args.config)

    ff_logging.log("--- Configuration Details ---")
    try:
        # Log Email Configuration - IMAP settings and processing behavior
        ff_logging.log(f"  Email Account: {config.email.email or 'Not Specified'}")
        ff_logging.log(f"  Email Server: {config.email.server or 'Not Specified'}")
        ff_logging.log(f"  Email Mailbox: {config.email.mailbox}")
        ff_logging.log(f"  Email Sleep Time: {config.email.sleep_time}")
        ff_logging.log(
            f"  Disabled Sites: {config.email.disabled_sites if config.email.disabled_sites else 'None'}"
        )

        # Log Calibre Configuration - Library and processing settings
        ff_logging.log(f"  Calibre Path: {config.calibre.path or 'Not Specified'}")
        ff_logging.log(
            f"  Calibre Default INI: {config.calibre.default_ini or 'Not Specified'}"
        )
        ff_logging.log(
            f"  Calibre Personal INI: {config.calibre.personal_ini or 'Not Specified'}"
        )
        ff_logging.log(f"  Update Method: {config.calibre.update_method}")

        # Log metadata preservation mode
        mode_value = (
            config.calibre.metadata_preservation_mode.value
            if hasattr(config.calibre.metadata_preservation_mode, "value")
            else config.calibre.metadata_preservation_mode
        )
        ff_logging.log(f"  Metadata Preservation Mode: {mode_value}")

        # Log Pushbullet Configuration - Mobile notification settings
        pb_status = "Enabled" if config.pushbullet.enabled else "Disabled"
        ff_logging.log(f"  Pushbullet Notifications: {pb_status}")
        if config.pushbullet.enabled:
            ff_logging.log(
                f"  Pushbullet Device: {config.pushbullet.device or 'Not Specified'}"
            )

        # Log Apprise Configuration - Multi-platform notification settings
        if config.apprise.urls:
            ff_logging.log(
                f"  Apprise Notifications: Enabled with {len(config.apprise.urls)} target(s)"
            )
        else:
            ff_logging.log("  Apprise Notifications: Disabled")

        # Log Process Configuration - Worker and monitoring settings
        ff_logging.log(f"  Max Workers: {config.max_workers}")
        ff_logging.log(
            f"  Process Monitoring: {'Enabled' if config.process.enable_monitoring else 'Disabled'}"
        )
        ff_logging.log(
            f"  Auto Restart: {'Enabled' if config.process.auto_restart else 'Disabled'}"
        )

    except Exception as e:
        ff_logging.log_failure(f"  Error accessing specific configuration details: {e}")
    ff_logging.log("-----------------------------")
    # --- End Logging ---

    # Initialize configurations for email monitoring and processing
    email_info = url_ingester.EmailInfo(config.email)

    # Use ProcessManager for robust process handling with signal management
    with ProcessManager(config=config) as process_manager:
        with mp.Manager() as manager:
            # Generate URL parsers once in the main process to avoid loading adapters in each worker
            ff_logging.log("Generating URL parsers from FanFicFare adapters...")
            url_parsers = auto_url_parsers.generate_url_parsers_from_fanficfare()
            ff_logging.log(
                f"Generated {len(url_parsers)} URL parsers for site recognition"
            )

            # Create site-specific queues for URL processing parallelization
            queues = {site: manager.Queue() for site in url_parsers.keys()}
            # Separate queue for delayed retry processing (Hail-Mary protocol)
            waiting_queue = manager.Queue()
            # Shared dictionary to track active URLs and prevent duplicates
            active_urls = manager.dict()
            # Initialize Calibre database interface with multiprocessing support
            cdb_info = calibre_info.CalibreInfo(args.config, manager)
            cdb_info.check_installed()

            # Register email watcher process for URL ingestion
            process_manager.register_process(
                "email_watcher",
                url_ingester.email_watcher,
                args=(email_info, notification_info, queues, url_parsers, active_urls),
            )

            # Register waiting watcher process for retry handling
            process_manager.register_process(
                "waiting_watcher",
                ff_waiter.wait_processor,
                args=(queues, waiting_queue),
            )

            # Register URL worker processes for each supported fanfiction site
            for site in queues.keys():
                process_manager.register_process(
                    f"worker_{site}",
                    url_worker.url_worker,
                    args=(
                        queues[site],
                        cdb_info,
                        notification_info,
                        waiting_queue,
                        config.retry,
                        active_urls,
                    ),
                )

            # Start all processes with monitoring and graceful shutdown capability
            ff_logging.log("Starting all processes...")
            process_manager.start_all()
            ff_logging.log("All processes started successfully")

            # The ProcessManager context manager will handle graceful shutdown
            ff_logging.log("Processes running. Press Ctrl+C to stop gracefully.")

            # Keep the main thread alive while worker processes run continuously
            try:
                # Wait for processes to complete (they run indefinitely until stopped)
                # The ProcessManager signal handlers will handle SIGTERM/SIGINT and
                # cause wait_for_all() to exit promptly via the shutdown event
                process_manager.wait_for_all()  # Wait indefinitely for normal completion
                ff_logging.log("All processes completed normally")

            except KeyboardInterrupt:
                # KeyboardInterrupt (Ctrl+C) generates SIGINT, which should be handled
                # by ProcessManager's signal handlers. However, if we reach this point,
                # it means the signal handler didn't handle it properly or there's a race condition.
                ff_logging.log(
                    "KeyboardInterrupt caught - signal handler may not have handled shutdown",
                    "WARNING",
                )

                # Check if shutdown is already in progress to avoid duplicate cleanup
                if not process_manager._shutdown_event.is_set():
                    ff_logging.log(
                        "Initiating manual shutdown due to KeyboardInterrupt"
                    )
                    process_manager.stop_all()

                # Brief wait for processes to complete after manual shutdown
                # Timeout prevents indefinite hanging on stuck processes
                if not process_manager.wait_for_all(timeout=30.0):
                    ff_logging.log_failure(
                        "Timeout waiting for processes after manual shutdown"
                    )
                else:
                    ff_logging.log("Manual shutdown completed successfully")

    ff_logging.log("Application shutdown complete")


if __name__ == "__main__":
    main()<|MERGE_RESOLUTION|>--- conflicted
+++ resolved
@@ -46,11 +46,7 @@
 from process_manager import ProcessManager
 
 # Define the application version
-<<<<<<< HEAD
-__version__ = "1.23.3"
-=======
 __version__ = "1.24.0"
->>>>>>> 041ab9c3
 
 
 def parse_arguments() -> argparse.Namespace:
